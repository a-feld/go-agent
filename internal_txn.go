--- conflicted
+++ resolved
@@ -183,8 +183,6 @@
 	if txn.BetterCAT.Sampled && txn.Config.SpanEvents.Enabled {
 		h.SpanEvents.MergeFromTransaction(&txn.TxnData)
 	}
-<<<<<<< HEAD
-=======
 }
 
 // TransportType's name field is not mutable outside of its package
@@ -215,7 +213,6 @@
 		retVal = TransportUnknown.name
 	}
 	return retVal
->>>>>>> 6aec92fc
 }
 
 func responseCodeIsError(cfg *Config, code int) bool {
