--- conflicted
+++ resolved
@@ -20,10 +20,7 @@
 type Config struct {
 	DetectAWS         bool
 	DetectAzure       bool
-<<<<<<< HEAD
 	DetectGCP         bool
-=======
->>>>>>> e2e298a1
 	DetectPCF         bool
 	DetectDocker      bool
 	LogicalProcessors int
@@ -69,20 +66,13 @@
 type vendors struct {
 	AWS    *aws    `json:"aws,omitempty"`
 	Azure  *azure  `json:"azure,omitempty"`
-<<<<<<< HEAD
 	GCP    *gcp    `json:"gcp,omitempty"`
-=======
->>>>>>> e2e298a1
 	PCF    *pcf    `json:"pcf,omitempty"`
 	Docker *docker `json:"docker,omitempty"`
 }
 
 func (v *vendors) isEmpty() bool {
-<<<<<<< HEAD
 	return v.AWS == nil && v.Azure == nil && v.GCP == nil && v.PCF == nil && v.Docker == nil
-=======
-	return v.AWS == nil && v.Azure == nil && v.PCF == nil && v.Docker == nil
->>>>>>> e2e298a1
 }
 
 func overrideFromConfig(config Config) *override {
@@ -156,30 +146,15 @@
 	}
 
 	if config.DetectAzure {
-<<<<<<< HEAD
-		goGather(gatherAzure, uDat)
-	}
-
-	if config.DetectGCP {
-		goGather(gatherGCP, uDat)
-	}
-
-	if config.DetectPCF {
-		goGather(gatherPCF, uDat)
-	}
-
-	// Now we wait for everything!
-	wg.Wait()
-
-	// Override whatever needs to be overridden.
-	uDat.Config = overrideFromConfig(config)
-=======
 		goGather("azure", gatherAzure)
 	}
->>>>>>> e2e298a1
 
 	if config.DetectPCF {
 		goGather("pcf", gatherPCF)
+	}
+
+	if config.DetectGCP {
+		goGather("gcp", gatherGCP)
 	}
 
 	// Do non-network gathering sequentially since it is fast.
