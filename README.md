
[![Community Project header](https://github.com/newrelic/opensource-website/raw/master/src/images/categories/Community_Project.png)](https://opensource.newrelic.com/oss-category/#community-project)

# New Relic Go Agent [![GoDoc](https://godoc.org/github.com/newrelic/go-agent?status.svg)](https://godoc.org/github.com/newrelic/go-agent/v3/newrelic/) [![Go Report Card](https://goreportcard.com/badge/github.com/newrelic/go-agent)](https://goreportcard.com/report/github.com/newrelic/go-agent)

The New Relic Go Agent allows you to monitor your Go applications with New
Relic. It helps you track transactions, outbound requests, database calls, and
other parts of your Go application's behavior and provides a running overview of
garbage collection, goroutine activity, and memory use.

Go is a compiled language, and doesn’t use a virtual machine. This means that setting up New Relic for your Golang app requires you to use our Go agent API and manually add New Relic methods to your source code. Our API provides exceptional flexibility and control over what gets instrumented.

## Installation

### Compatibility and Requirements

For the latest version of the agent, Go 1.7+ is required, due to the use of `context.Context`.
(For versions 2.X and earlier of the Go agent, Go 1.3+ is required.)

Linux, OS X, and Windows (Vista, Server 2008 and later) are supported.

### Installing and using the Go agent

To install the agent, follow the instructions in our [GETTING_STARTED](https://github.com/newrelic/go-agent/blob/master/GETTING_STARTED.md)
document or our [GUIDE](https://github.com/newrelic/go-agent/blob/master/GUIDE.md).

We recommend instrumenting your Go code to get the maximum benefits from the
New Relic Go agent. But we make it easy to get great data in couple of ways:

* Even without adding instrumentation, just importing the agent and creating an
application will provide useful runtime information about your number of goroutines,
garbage collection statistics, and memory and CPU usage.
* You can use our many [INTEGRATION packages](https://github.com/newrelic/go-agent/tree/master/v3/integrations)
for out-of-the box support for many popular Go web frameworks and libraries. We
continue to add integration packages based on your feedback. You can weigh in on
potential integrations by opening an `Issue` here in our New Relic Go agent GitHub project.

### Upgrading

If you have already been using version 2.X of the agent and are upgrading to
version 3.0, see our [MIGRATION guide](MIGRATION.md) for details.

## Getting Started

[v3/examples/server/main.go](v3/examples/server/main.go) is an example that
will appear as "Example App" in your New Relic applications list.  To run it:

```
env NEW_RELIC_LICENSE_KEY=__YOUR_NEW_RELIC_LICENSE_KEY__LICENSE__ \
    go run v3/examples/server/main.go
```

Some endpoints exposed are [http://localhost:8000/](http://localhost:8000/)
and [http://localhost:8000/notice_error](http://localhost:8000/notice_error)

## Usage

### Integration Packages

The following [integration packages](https://godoc.org/github.com/newrelic/go-agent/v3/integrations)
extend the base [newrelic](https://godoc.org/github.com/newrelic/go-agent/v3/newrelic/) package
to support the following frameworks and libraries.
Frameworks and databases which don't have an integration package may still be
instrumented using the [newrelic](https://godoc.org/github.com/newrelic/go-agent/v3/newrelic/)
package primitives.

<!---
NOTE! When updating the tables below, be sure to update the docs site version too:
https://docs.newrelic.com/docs/agents/go-agent/get-started/go-agent-compatibility-requirements
-->

#### Service Frameworks

| Project | Integration Package |  |
| ------------- | ------------- | - |
| [gin-gonic/gin](https://github.com/gin-gonic/gin) | [v3/integrations/nrgin](https://godoc.org/github.com/newrelic/go-agent/v3/integrations/nrgin) | Instrument inbound requests through the Gin framework |
| [gorilla/mux](https://github.com/gorilla/mux) | [v3/integrations/nrgorilla](https://godoc.org/github.com/newrelic/go-agent/v3/integrations/nrgorilla) | Instrument inbound requests through the Gorilla framework |
| [google.golang.org/grpc](https://github.com/grpc/grpc-go) | [v3/integrations/nrgrpc](https://godoc.org/github.com/newrelic/go-agent/v3/integrations/nrgrpc) | Instrument gRPC servers and clients |
| [labstack/echo](https://github.com/labstack/echo) | [v3/integrations/nrecho-v3](https://godoc.org/github.com/newrelic/go-agent/v3/integrations/nrecho-v3) | Instrument inbound requests through version 3 of the Echo framework |
| [labstack/echo](https://github.com/labstack/echo) | [v3/integrations/nrecho-v4](https://godoc.org/github.com/newrelic/go-agent/v3/integrations/nrecho-v4) | Instrument inbound requests through version 4 of the Echo framework |
| [julienschmidt/httprouter](https://github.com/julienschmidt/httprouter) | [v3/integrations/nrhttprouter](https://godoc.org/github.com/newrelic/go-agent/v3/integrations/nrhttprouter) | Instrument inbound requests through the HttpRouter framework |
| [micro/go-micro](https://github.com/micro/go-micro) | [v3/integrations/nrmicro](https://godoc.org/github.com/newrelic/go-agent/v3/integrations/nrmicro) | Instrument servers, clients, publishers, and subscribers through the Micro framework |

#### Datastores

More information about instrumenting databases without an integration package
using [newrelic](https://godoc.org/github.com/newrelic/go-agent/v3/newrelic/)
package primitives can be found [here](GUIDE.md#datastore-segments).

| Project | Integration Package |  |
| ------------- | ------------- | - |
| [lib/pq](https://github.com/lib/pq) | [v3/integrations/nrpq](https://godoc.org/github.com/newrelic/go-agent/v3/integrations/nrpq) | Instrument PostgreSQL driver |
| [go-sql-driver/mysql](https://github.com/go-sql-driver/mysql) | [v3/integrations/nrmysql](https://godoc.org/github.com/newrelic/go-agent/v3/integrations/nrmysql) | Instrument MySQL driver |
| [elastic/go-elasticsearch](https://github.com/elastic/go-elasticsearch) | [v3/integrations/nrelasticsearch-v7](https://godoc.org/github.com/newrelic/go-agent/v3/integrations/nrelasticsearch-v7) | Instrument Elasticsearch datastore calls |
| [database/sql](https://godoc.org/database/sql) | Use a supported database driver or [builtin instrumentation](https://godoc.org/github.com/newrelic/go-agent/v3/newrelic#InstrumentSQLConnector) | Instrument database calls with SQL |
| [jmoiron/sqlx](https://github.com/jmoiron/sqlx) | Use a supported [database driver](https://godoc.org/github.com/newrelic/go-agent/v3/integrations/nrpq/example/sqlx) or [builtin instrumentation](https://godoc.org/github.com/newrelic/go-agent/v3/newrelic#InstrumentSQLConnector) | Instrument database calls with SQLx |
| [go-redis/redis](https://github.com/go-redis/redis) | [v3/integrations/nrredis-v7](https://godoc.org/github.com/newrelic/go-agent/v3/integrations/nrredis-v7) | Instrument Redis calls |
| [mattn/go-sqlite3](https://github.com/mattn/go-sqlite3) | [v3/integrations/nrsqlite3](https://godoc.org/github.com/newrelic/go-agent/v3/integrations/nrsqlite3) | Instrument SQLite driver |
| [snowflakedb/gosnowflake](https://github.com/snowflakedb/gosnowflake) | [v3/integrations/nrsnowflake](https://godoc.org/github.com/newrelic/go-agent/v3/integrations/nrsnowflake) | Instrument Snowflake driver |
| [mongodb/mongo-go-driver](https://github.com/mongodb/mongo-go-driver) | [v3/integrations/nrmongo](https://godoc.org/github.com/newrelic/go-agent/v3/integrations/nrmongo) | Instrument MongoDB calls |

#### Logging

| Project | Integration Package |  |
| ------------- | ------------- | - |
| [sirupsen/logrus](https://github.com/sirupsen/logrus) | [v3/integrations/nrlogrus](https://godoc.org/github.com/newrelic/go-agent/v3/integrations/nrlogrus) | Send agent log messages to Logrus |
| [mgutz/logxi](https://github.com/mgutz/logxi) | [v3/integrations/nrlogxi](https://godoc.org/github.com/newrelic/go-agent/v3/integrations/nrlogxi) | Send agent log messages to Logxi |
| [uber-go/zap](https://github.com/uber-go/zap) | [v3/integrations/nrzap](https://godoc.org/github.com/newrelic/go-agent/v3/integrations/nrzap) | Send agent log messages to Zap |

#### AWS

| Project | Integration Package |  |
| ------------- | ------------- | - |
| [aws/aws-sdk-go](https://github.com/aws/aws-sdk-go) | [v3/integrations/nrawssdk-v1](https://godoc.org/github.com/newrelic/go-agent/v3/integrations/nrawssdk-v1) | Instrument outbound calls made using Go AWS SDK |
| [aws/aws-sdk-go-v2](https://github.com/aws/aws-sdk-go-v2) | [v3/integrations/nrawssdk-v2](https://godoc.org/github.com/newrelic/go-agent/v3/integrations/nrawssdk-v2) | Instrument outbound calls made using Go AWS SDK v2 |
| [aws/aws-lambda-go](https://github.com/aws/aws-lambda-go) | [v3/integrations/nrlambda](https://godoc.org/github.com/newrelic/go-agent/v3/integrations/nrlambda) | Instrument AWS Lambda applications |

#### GraphQL

| Project | Integration Package |  |
| ------------- | ------------- | - |
| [graph-gophers/graphql-go](https://github.com/graph-gophers/graphql-go) | [v3/integrations/nrgraphgophers](https://godoc.org/github.com/newrelic/go-agent/v3/integrations/nrgraphgophers) | Instrument inbound requests using graph-gophers/graphql-go |
| [graphql-go/graphql](https://github.com/graphql-go/graphql) | [v3/integrations/nrgraphqlgo](https://godoc.org/github.com/newrelic/go-agent/v3/integrations/nrgraphqlgo) | Instrument inbound requests using graphql-go/graphql |

#### Misc

| Project | Integration Package |  |
| ------------- | ------------- | - |
| [pkg/errors](https://github.com/pkg/errors) | [v3/integrations/nrpkgerrors](https://godoc.org/github.com/newrelic/go-agent/v3/integrations/nrpkgerrors) | Wrap pkg/errors errors to improve stack traces and error class information |
| [openzipkin/b3-propagation](https://github.com/openzipkin/b3-propagation) | [v3/integrations/nrb3](https://godoc.org/github.com/newrelic/go-agent/v3/integrations/nrb3) | Add B3 headers to outgoing requests |
| [nats-io/nats.go](https://github.com/nats-io/nats.go) | [v3/integrations/nrnats](https://godoc.org/github.com/newrelic/go-agent/v3/integrations/nrnats) | Instrument publishers and subscribers using the NATS client |
| [nats-io/stan.go](https://github.com/nats-io/stan.go) | [v3/integrations/nrstan](https://godoc.org/github.com/newrelic/go-agent/v3/integrations/nrstan) | Instrument publishers and subscribers using the NATS streaming client |


These integration packages must be imported along
with the [newrelic](https://godoc.org/github.com/newrelic/go-agent/v3/newrelic/) package, as shown in this
[nrgin example](https://github.com/newrelic/go-agent/blob/master/v3/integrations/nrgin/example/main.go).

<<<<<<< HEAD
### Alternatives
=======

## Runnable Example

[v3/examples/server/main.go](v3/examples/server/main.go) is an example that
will appear as "Example App" in your New Relic applications list. To run it:

```
env NEW_RELIC_LICENSE_KEY=__YOUR_NEW_RELIC_LICENSE_KEY__LICENSE__ \
    go run v3/examples/server/main.go
```

Some endpoints exposed are [http://localhost:8000/](http://localhost:8000/)
and [http://localhost:8000/notice_error](http://localhost:8000/notice_error)


## Alternatives
>>>>>>> 37634dd7

If you are already using another open source solution to gather telemetry data, you may find it easier to use one of our open source exporters to send this data to New Relic:

* OpenTelemetry: [github.com/newrelic/opentelemetry-exporter-go](https://github.com/newrelic/opentelemetry-exporter-go)
* OpenCensus: [github.com/newrelic/newrelic-opencensus-exporter-go](https://github.com/newrelic/newrelic-opencensus-exporter-go)
* Prometheus Exporter: [github.com/newrelic/nri-prometheus](https://github.com/newrelic/nri-prometheus)
* Istio Adapter: [github.com/newrelic/newrelic-istio-adapter](https://github.com/newrelic/newrelic-istio-adapter)
* Telemetry SDK: [github.com/newrelic/newrelic-telemetry-sdk-go](https://github.com/newrelic/newrelic-telemetry-sdk-go)


## Support

<<<<<<< HEAD
Should you need assistance with New Relic products, you are in good hands with several support channels.  

If the issue has been confirmed as a bug or is a Feature request, please file a Github issue.
=======
Should you need assistance with New Relic products, you are in good hands with several support channels. If the issue has been confirmed as a bug or is a Feature request, please file a Github issue.
>>>>>>> 37634dd7

* [Go Agent GUIDE](GUIDE.md): Step by step how-to for key agent features
* [New Relic Documentation](https://docs.newrelic.com/docs/agents/go-agent): Comprehensive guidance for using our platform
* [Troubleshooting framework](https://discuss.newrelic.com/t/troubleshooting-frameworks/108787): Steps you through common troubleshooting questions
* [New Relic Community](https://discuss.newrelic.com/tags/goagent): The best place to engage in troubleshooting questions
* [New Relic Developer](https://developer.newrelic.com/): Resources for building a custom observability applications
* [New Relic University](https://learn.newrelic.com/): A range of online training for New Relic users of every level

## Privacy

At New Relic we take your privacy and the security of your information seriously, and are committed to protecting your information. We must emphasize the importance of not sharing personal data in public forums, and ask all users to scrub logs and diagnostic information for sensitive information, whether personal, proprietary, or otherwise.

We define "Personal Data" as any information relating to an identified or identifiable individual, including, for example, your name, phone number, post code or zip code, Device ID, IP address and email address.

For more information, review [New Relic’s General Data Privacy Notice](https://newrelic.com/termsandconditions/privacy).

## Contribute

We encourage your contributions to improve the Go Agent!  Keep in mind when you submit your pull request, you'll need to sign the CLA via the click-through using CLA-Assistant.  You only have to sign the CLA one time per project.  

<<<<<<< HEAD
If you have any questions, or to execute our corporate CLA, required if your contribution is on behalf of a company, please drop us an email at opensource@newrelic.com.
=======
We encourage your contributions to improve the Go Agent! Keep in mind when you submit your pull request, you'll need to sign the CLA via the click-through using CLA-Assistant. You only have to sign the CLA one time per project. If you have any questions, or to execute our corporate CLA, required if your contribution is on behalf of a company, please drop us an email at opensource@newrelic.com.
>>>>>>> 37634dd7

**A note about vulnerabilities**

As noted in our [security policy](https://github.com/newrelic/.github/blob/master/security.md), New Relic is committed to the privacy and security of our customers and their data. We believe that providing coordinated disclosure by security researchers and engaging with the security community are important means to achieve our security goals.

If you believe you have found a security vulnerability in this project or any of New Relic's products or websites, we welcome and greatly appreciate you reporting it to New Relic through [HackerOne](https://hackerone.com/newrelic).

If you would like to contribute to this project, please review [these guidelines](./CONTRIBUTING.md).

<<<<<<< HEAD
To [all contributors](https://github.com/newrelic/go-agent/graphs/contributors), we thank you!  Without your contribution, this project would not be what it is today.  We also host a community project page dedicated to 
=======
To all contributors, we thank you! Without your contribution, this project would not be what it is today. We also host a community project page dedicated to
>>>>>>> 37634dd7
the [Go Agent](https://opensource.newrelic.com/projects/newrelic/go-agent).

## License
The New Relic Go agent is licensed under the [Apache 2.0](http://apache.org/licenses/LICENSE-2.0.txt) License.<|MERGE_RESOLUTION|>--- conflicted
+++ resolved
@@ -136,26 +136,7 @@
 with the [newrelic](https://godoc.org/github.com/newrelic/go-agent/v3/newrelic/) package, as shown in this
 [nrgin example](https://github.com/newrelic/go-agent/blob/master/v3/integrations/nrgin/example/main.go).
 
-<<<<<<< HEAD
 ### Alternatives
-=======
-
-## Runnable Example
-
-[v3/examples/server/main.go](v3/examples/server/main.go) is an example that
-will appear as "Example App" in your New Relic applications list. To run it:
-
-```
-env NEW_RELIC_LICENSE_KEY=__YOUR_NEW_RELIC_LICENSE_KEY__LICENSE__ \
-    go run v3/examples/server/main.go
-```
-
-Some endpoints exposed are [http://localhost:8000/](http://localhost:8000/)
-and [http://localhost:8000/notice_error](http://localhost:8000/notice_error)
-
-
-## Alternatives
->>>>>>> 37634dd7
 
 If you are already using another open source solution to gather telemetry data, you may find it easier to use one of our open source exporters to send this data to New Relic:
 
@@ -168,13 +149,10 @@
 
 ## Support
 
-<<<<<<< HEAD
 Should you need assistance with New Relic products, you are in good hands with several support channels.  
 
 If the issue has been confirmed as a bug or is a Feature request, please file a Github issue.
-=======
-Should you need assistance with New Relic products, you are in good hands with several support channels. If the issue has been confirmed as a bug or is a Feature request, please file a Github issue.
->>>>>>> 37634dd7
+
 
 * [Go Agent GUIDE](GUIDE.md): Step by step how-to for key agent features
 * [New Relic Documentation](https://docs.newrelic.com/docs/agents/go-agent): Comprehensive guidance for using our platform
@@ -195,11 +173,8 @@
 
 We encourage your contributions to improve the Go Agent!  Keep in mind when you submit your pull request, you'll need to sign the CLA via the click-through using CLA-Assistant.  You only have to sign the CLA one time per project.  
 
-<<<<<<< HEAD
 If you have any questions, or to execute our corporate CLA, required if your contribution is on behalf of a company, please drop us an email at opensource@newrelic.com.
-=======
-We encourage your contributions to improve the Go Agent! Keep in mind when you submit your pull request, you'll need to sign the CLA via the click-through using CLA-Assistant. You only have to sign the CLA one time per project. If you have any questions, or to execute our corporate CLA, required if your contribution is on behalf of a company, please drop us an email at opensource@newrelic.com.
->>>>>>> 37634dd7
+
 
 **A note about vulnerabilities**
 
@@ -209,11 +184,8 @@
 
 If you would like to contribute to this project, please review [these guidelines](./CONTRIBUTING.md).
 
-<<<<<<< HEAD
 To [all contributors](https://github.com/newrelic/go-agent/graphs/contributors), we thank you!  Without your contribution, this project would not be what it is today.  We also host a community project page dedicated to 
-=======
-To all contributors, we thank you! Without your contribution, this project would not be what it is today. We also host a community project page dedicated to
->>>>>>> 37634dd7
+
 the [Go Agent](https://opensource.newrelic.com/projects/newrelic/go-agent).
 
 ## License
